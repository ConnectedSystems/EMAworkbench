'''
Created on 22 feb. 2013

@author: j.h.kwakkel

'''
from __future__ import division, print_function

from operator import itemgetter
import copy
import math

import numpy as np
import numpy.lib.recfunctions as recfunctions
from scipy.stats import binom, ttest_ind

from mpl_toolkits.axes_grid1 import host_subplot  # @UnresolvedImport
import matplotlib.pyplot as plt
import matplotlib as mpl
import matplotlib.gridspec as gridspec 

import pandas as pd

from analysis.plotting_util import make_legend, COLOR_LIST
from expWorkbench import info, debug, EMAError, ema_logging
from analysis import pairs_plotting

DEFAULT = 'default'
ORIGINAL = 'original'

ABOVE = 1
BELOW = -1

REGRESSION = 'regression'
CLASSIFICATION = 'classification'

def get_quantile(data, quantile):
    '''
    quantile calculation modeled on the implementation used in sdtoolkit
    
    this replaces the scipy.stats.mquantile that has been used before
    
    :param data: dataset for which quantile is needed
    :param quantile: the desired quantile
    
    '''
    assert quantile>0
    assert quantile<1
 
    data = data.compressed()
    data = list(data) #TODO do we really need a list? I doubt it
    data.sort()    
    
    i = (len(data)-1)*quantile
    index_lower =  int(math.floor(i))
    index_higher = int(math.ceil(i))
    
    value = 0

    if quantile > 0.5:
        # upper
        while (data[index_lower] == data[index_higher]) & (index_lower>0):
            index_lower -= 1
        value = (data[index_lower]+data[index_higher])/2
    else:
        #lower
        while (data[index_lower] == data[index_higher]) & (index_higher<len(data)-1):
            index_higher += 1
        value = (data[index_lower]+data[index_higher])/2


    return value

<<<<<<< HEAD

def _compare(a, b):
    '''compare two boxes, for each dimension return True if the
    same and false otherwise'''
    dtypesDesc = a.dtype.descr
    logical = np.ones((len(dtypesDesc,)), dtype=np.bool)
    for i, entry in enumerate(dtypesDesc):
        name = entry[0]
        logical[i] = logical[i] &\
                    (a[name][0] == b[name][0]) &\
                    (a[name][1] == b[name][1])
    return logical

=======
>>>>>>> 36dcd3b1

def _setup_figure(uncs):
    '''
    
    helper function for creating the basic layout for the figures that
    show the box lims.
    
    '''
    nr_unc = len(uncs)
    fig = plt.figure()
    ax = fig.add_subplot(111)
    
    # create the shaded grey background
    rect = mpl.patches.Rectangle((0, -0.5), 1, nr_unc+1.5,
                                 alpha=0.25,  
                                 facecolor="#C0C0C0",
                                 edgecolor="#C0C0C0")
    ax.add_patch(rect)
    ax.set_xlim(xmin=-0.2, xmax=1.2)
    ax.set_ylim(ymin= -0.5, ymax=nr_unc-0.5)
    ax.yaxis.set_ticks([y for y in range(nr_unc)])
    ax.xaxis.set_ticks([0, 0.25, 0.5, 0.75, 1])
    ax.set_yticklabels(uncs[::-1]) 
    return fig, ax


def _pair_wise_scatter(x,y, box_lim, restricted_dims):
    ''' helper function for pair wise scatter plotting
    
    #TODO the cases of interest should be in red rather than in blue
    # this will give a nice visual insight into the quality of the box
    # currently it is done through the face color being white or blue
    # this is not very clear
    
    :param x: the experiments
    :param y: the outcome of interest
    :param box_lim: a boxlim
    :param restricted_dims: list of uncertainties that define the boxlims
    
    '''

    restricted_dims = list(restricted_dims)
    combis = [(field1, field2) for field1 in restricted_dims\
                               for field2 in restricted_dims]

    grid = gridspec.GridSpec(len(restricted_dims), len(restricted_dims))                             
    grid.update(wspace = 0.1,
                hspace = 0.1)    
    figure = plt.figure()
    
    for field1, field2 in combis:
        i = restricted_dims.index(field1)
        j = restricted_dims.index(field2)
        ax = figure.add_subplot(grid[i,j])        
        ec='b'
        fc='b'
        
        if field1==field2:
            ec='white'
            fc='white'
        
        # scatter points
        for n in [0,1]:
            x_n = x[y==n]        
            x_1 = x_n[field2]
            x_2 = x_n[field1]
            
            if (n==0) :
                fc='white'
            elif ec=='b':
                fc='b'
            
            ax.scatter(x_1, x_2, facecolor=fc, edgecolor=ec, s=10)

        # draw boxlim
        if field1 != field2:
            x_1 = box_lim[field2]
            x_2 = box_lim[field1]

            for n in [0,1]:
                ax.plot(x_1,
                    [x_2[n], x_2[n]], c='r', linewidth=3)
                ax.plot([x_1[n], x_1[n]],
                    x_2, c='r', linewidth=3)
            
        #reuse labeling function from pairs_plotting
        pairs_plotting.do_text_ticks_labels(ax, i, j, field1, field2, None, restricted_dims)
            
    return figure


def _in_box(x, boxlim):
    '''
     
    returns the indices of the data points that are within the 
    box_lims.
    
    '''
    logical = np.ones(x.shape[0], dtype=np.bool)
    
    dims = recfunctions.get_names(boxlim.dtype)

    for name in dims:
        value = x.dtype.fields.get(name)[0]
        
        if value == 'object':
            entries = boxlim[name][0]
            l = np.ones( (x.shape[0], len(entries)), dtype=np.bool)
            for i,entry in enumerate(entries):
                if type(list(entries)[0]) not in (str, float, int):
                    bools = []                
                    for element in list(x[name]):
                        if element == entry:
                            bools.append(True)
                        else:
                            bools.append(False)
                    l[:, i] = np.asarray(bools, dtype=bool)
                else:
                    l[:, i] = x[name] == entry
            l = np.any(l, axis=1)
            logical = logical & l
        else:
            logical = logical & (boxlim[name][0] <= x[name] )&\
                                        (x[name] <= boxlim[name][1])                
    
    indices = np.where(logical==True)
    
    assert len(indices)==1
    indices = indices[0]
    
    return indices


class CurEntry(object):
    '''a descriptor for the current entry on the peeling and pasting trajectory'''
    
    def __init__(self, name):
        self.name = name
        
    def __get__(self, instance, owner):
        return instance.peeling_trajectory[self.name][instance._cur_box]
    
    def __set__(self, instance, value):
        raise PrimException("this property cannot be assigned to")
                

class PrimBox(object):
    stats_format = "{0:<5}{mean:>10.2g}{mass:>10.2g}{coverage:>10.2g}{density:>10.2g}{restricted_dim:>10.2g}"
    stats_header = "{0:<5}{1:>10}{2:>10}{3:>10}{4:>10}{5:>10}".format('box', 
                              'mean', 'mass', 'coverage', 'density', 'res dim')
    
    coverage = CurEntry('coverage')
    density = CurEntry('density')
    mean = CurEntry('mean')
    res_dim = CurEntry('res dim')
    mass = CurEntry('mass')
    
    _frozen=False
    
    def __init__(self, prim, box_lims, indices):
        self.prim = prim
        
        # peeling and pasting trajectory
        colums = ['coverage', 'density', 'mean', 'res dim', 'mass']
        self.peeling_trajectory = pd.DataFrame(columns=colums)
        
        self.box_lims = []
        self._cur_box = -1
        
        # indices van data in box
        self.update(box_lims, indices)

    def __getattr__(self, name):
        '''
        used here to give box_lim same behaviour as coverage, density, mean
        res_dim, and mass. That is, it will return the box lim associated with
        the currently selected box. 
        '''
        
        if name=='box_lim':
            return self.box_lims[self._cur_box]
        else:
            raise AttributeError

    def inspect(self, i=None):
        '''
        
        Write the stats and box limits of the user specified box to standard 
        out. if i is not provided, the last box will be printed
        
        '''
        if i == None:
            i = self._cur_box
        
        stats = self.peeling_trajectory.iloc[i].to_dict()
        stats['restricted_dim'] = stats['res dim']

        qp_values = self._calculate_quasi_p(i)
        uncs = [(key, value) for key, value in qp_values.items()]
        uncs.sort(key=itemgetter(1))
        uncs = [uncs[0] for uncs in uncs]
        
        #make the descriptive statistics for the box
        print(self.peeling_trajectory.iloc[i])
        print()
        
        # make the box definition
        columns = pd.MultiIndex.from_product([['box {}'.format(i)],
                                              ['min', 'max', 'qp values']])
        box_lim = pd.DataFrame(np.zeros((len(uncs), 3)), 
                               index=uncs, 
                               columns=columns)
        
        for unc in uncs:
            values = self.box_lims[i][unc][:]
            box_lim.loc[unc] = [values[0], values[1], qp_values[unc]]
        
        print(box_lim)
        print()

    def select(self, i):
        '''        
        select an entry from the peeling and pasting trajectory and update
        the prim box to this selected box.
        
        :param i: the index of the box to select
        
        '''
        if self._frozen:
            raise PrimException("""box has been frozen because PRIM has found 
                                at least one more recent box""")
        
        indices = _in_box(self.prim.x[self.prim.yi_remaining], self.box_lims[i])
        self.yi = self.prim.yi_remaining[indices]
        self._cur_box = i

    def drop_restriction(self, uncertainty):
        '''
        drop the restriction on the specified dimension. That is, replace
        the limits in the chosen box with a new box where for the specified 
        uncertainty the limits of the initial box are being used. The resulting
        box is added to the peeling trajectory.
        
        :param uncertainty:
        
        '''
        
        new_box_lim = copy.deepcopy(self.box_lim)
        new_box_lim[uncertainty][:] = self.box_lims[0][uncertainty][:]
        indices = _in_box(self.prim.x[self.prim.yi_remaining], new_box_lim)
        indices = self.prim.yi_remaining[indices]
        self.update(new_box_lim, indices)
        
    def update(self, box_lims, indices):
        '''
        
        update the box to the provided box limits.
        
        
        :param box_lims: the new box_lims
        :param indices: the indices of y that are inside the box
      
        '''
        self.yi = indices
        
        y = self.prim.y[self.yi]

        self.box_lims.append(box_lims)

        coi = self.prim.determine_coi(self.yi)

        data = {'coverage':coi/self.prim.t_coi, 
                'density':coi/y.shape[0],  
                'mean':np.mean(y),
                'res dim':self.prim.determine_nr_restricted_dims(self.box_lims[-1]),
                'mass':y.shape[0]/self.prim.n}
        new_row = pd.DataFrame([data])
        self.peeling_trajectory = self.peeling_trajectory.append(new_row, ignore_index=True)
        
        self._cur_box = len(self.peeling_trajectory)-1

    def show_ppt(self):
        '''show the peeling and pasting trajectory in a figure'''
        
        ax = host_subplot(111)
        ax.set_xlabel("peeling and pasting trajectory")
        
        if self.prim.mode==CLASSIFICATION:
            par = ax.twinx()
            par.set_ylabel("nr. restricted dimensions")


            ax.plot(self.peeling_trajectory['coverage'], label="coverage")
            ax.plot(self.peeling_trajectory['density'], label="density")
            ax.plot(self.peeling_trajectory['mass'], label="mass")

            par.plot(self.peeling_trajectory['res dim'], label="restricted dims")
            ax.grid(True, which='both')

        
            ax.set_ylim(ymin=0,ymax=1)

        
            fig = plt.gcf()
            make_legend(['coverage', 'density', 'mass', 'restricted_dim'],
                        ax, ncol=5, alpha=1)
        else:
            par1 = ax.twinx()
            par1.set_ylabel("mass")
            
            par2 = ax.twinx()
            par2.set_ylabel("nr. restricted dimensions")
            
            ax.plot(self.peeling_trajectory['mean'], label="mean")
            par1.plot(self.peeling_trajectory['mass'], label="mass")
            par2.plot(self.peeling_trajectory['res dim'], label="restricted dims")
            
            ax.grid(True, which='both')
            
            # Offset the right spine of par2.  The ticks and label have already been
            # placed on the right by twinx above.
            par2.spines["right"].set_position(("axes", 1.2))
            # Having been created by twinx, par2 has its frame off, so the line of its
            # detached spine is invisible.  First, activate the frame but make the patch
            # and spines invisible.
            par2.set_frame_on(True)
            par2.patch.set_visible(False)
            for sp in par2.spines.values():
                sp.set_visible(False)
            
            # Second, show the right spine.
            par2.spines["right"].set_visible(True)            
                        
            fig = plt.gcf()
            make_legend(['mean', 'mass', 'restricted_dim'],
                        ax, ncol=5, alpha=1)
            
        return fig
    
    def show_tradeoff(self):
        '''Visualise the trade off between coverage and density. Color is used
        to denote the number of restricted dimensions.'''
       
        assert(self.prim.mode==CLASSIFICATION)
        
        fig = plt.figure()
        ax = fig.add_subplot(111)
        
        cmap = mpl.cm.hot #@UndefinedVariable
        boundaries = np.arange(-0.5, 
                               max(self.peeling_trajectory['res dim'])+1.5, 
                               step=1)
        ncolors = cmap.N
        norm = mpl.colors.BoundaryNorm(boundaries, ncolors)
        
        p = ax.scatter(self.peeling_trajectory['coverage'], 
                       self.peeling_trajectory['density'], 
                       c=self.peeling_trajectory['res dim'], norm=norm,
					   cmap=cmap)
        ax.set_ylabel('density')
        ax.set_xlabel('coverage')
        ax.set_ylim(ymin=0, ymax=1.2)
        ax.set_xlim(xmin=0, xmax=1.2)
        
        ticklocs = np.arange(0, 
                             max(self.peeling_trajectory['res dim'])+1, 
                             step=1)
        cb = fig.colorbar(p, spacing='uniform', ticks=ticklocs, drawedges=True)
        cb.set_label("nr. of restricted dimensions")
        return fig
    
    def show_pairs_scatter(self):
        '''
        
        make a pair wise scatter plot of all the restricted dimensions
        with colour denoting whether a given point is of interest or not
        and the boxlims superimposed on top.
        
        '''   
        return _pair_wise_scatter(self.prim.x, self.prim.y, self.box_lim, 
                           self.prim.determine_restricted_dims(self.box_lim))
    
    def write_ppt_to_stdout(self):
        '''write the peeling and pasting trajectory to stdout'''
        print(self.peeling_trajectory)
        print("\n")

    def _calculate_quasi_p(self, i):
        '''helper function for calculating quasi-p values. In case of 
        regression mode, it use Welsch t-test. In case of classification mode
        it uses a one sided binominal test as discussed in Bryant and Lempert
        (2010).


        
        :param i: the specific box in the peeling trajectory for which the 
                  quasi-p values are to be calculated
        
        TODO::
        * test removal of upper and lower limit separately if both are restricted
        
        '''
        
        box_lim = self.box_lims[i]
        restricted_dims = list(self.prim.determine_restricted_dims(box_lim))
        
        if self.prim.mode==CLASSIFICATION:
            return self._quasi_p_classification(restricted_dims, box_lim, i)
        else:
            return self._quasi_p_regression(restricted_dims, box_lim, i)

    def _quasi_p_classification(self, restricted_dims, box_lim, i):
        '''Helper function for calculating quasi-p values as discussed in 
        Bryant and Lempert (2010). This is in essence a one sided 
        binominal test.
        
        :param restricted_dims: the dimensions restricted by box_lim
        :param box_lim: the box limits for which to calculate the qp values
        :param i: the specific box in the peeling trajectory for which the 
                  quasi-p values are to be calculated
        
        '''

        # total nr. of cases in box
        Tbox = self.peeling_trajectory['mass'][i] * self.prim.n 
        
        # total nr. of cases of interest in box
        Hbox = self.peeling_trajectory['coverage'][i] * self.prim.t_coi  
        
        qp_values = {}
        
        for u in restricted_dims:
            temp_box = copy.deepcopy(box_lim)
            temp_box[u] = self.box_lims[0][u]
        
            indices = _in_box(self.prim.x[self.prim.yi_remaining], temp_box)

            
            # total nr. of cases in box with one restriction removed
            Tj = indices.shape[0]  
            
            # total nr. of cases of interest in box with one restriction 
            # removed
            Hj = np.sum(self.prim.y[indices])
            
            p = Hj/Tj
            
            Hbox = int(Hbox)
            Tbox = int(Tbox)
            
            qp = binom.sf(Hbox-1, Tbox, p)
            qp_values[u] = qp
            
        return qp_values
    
    def _quasi_p_regression(self, restricted_dims, box_lim, i):
        '''Helper function for calculating quasi-p values in regression mode.
        For this we use Welch's t-test.
        
        :param restricted_dims: the dimensions restricted by box_lim
        :param box_lim: the box limits for which to calculate the qp values
        :param i: the specific box in the peeling trajectory for which the 
                  quasi-p values are to be calculated
        
        '''
        # indices on yi remaining
        original_indices = _in_box(self.prim.x[self.prim.yi_remaining], 
                                   box_lim)
        
        # original data
        original_data = self.prim.y[original_indices]
        
        qp_values = {}
        for u in restricted_dims:
            temp_box = copy.deepcopy(box_lim)
            temp_box[u] = self.box_lims[0][u]
        
            alternative_indices = _in_box(self.prim.x[self.prim.yi_remaining], 
                                          temp_box)
            alternative_data = self.prim.y[alternative_indices]
            
            #scipy.stats.ttest_ind
            qp = ttest_ind(original_data, alternative_data, equal_var=False)
            qp_values[u] = qp[1]
        return qp_values

    def _format_stats(self, nr, stats):
        '''helper function for formating box stats'''
        row = self.stats_format.format(nr,**stats)
        return row

class PrimException(Exception):
    pass

class Prim(object):
    message = "{0} points remaining, containing {1} cases of interest"
    
    def __init__(self, 
                 results,
                 classify, 
                 obj_function=DEFAULT, 
                 peel_alpha = 0.05, 
                 paste_alpha = 0.05,
                 mass_min = 0.05, 
                 threshold = None, 
                 threshold_type=ABOVE,
                 incl_unc=[]):
        '''
        
        :param results: the return from :meth:`perform_experiments`.
        :param classify: either a string denoting the outcome of interest to 
                         use or a function. 
        :param peel_alpha: parameter controlling the peeling stage (default = 0.05). 
        :param paste_alpha: parameter controlling the pasting stage (default = 0.05).
        :param mass_min: minimum mass of a box (default = 0.05). 
        :param threshold: the threshold of the output space that boxes should meet. 
        :param threshold_type: If 1, the boxes should go above the threshold, if -1
                               the boxes should go below the threshold, if 0, the 
                               algorithm looks for both +1 and -1.
        :param obj_func: The objective function to use. Default is 
                         :func:`def_obj_func`
        :param incl_unc: optional argument, should be a list of uncertainties
                         that are to be included in the prim analysis. 
        :raises: PrimException if data resulting from classify is not a 
                 1-d array. 
        :raises: TypeError if classify is not a string or a callable.
                     
        '''
        assert threshold!=None
        if not incl_unc:
            self.x = np.ma.array(results[0])
        else:
            drop_names = set(recfunctions.get_names(results[0].dtype))-set(incl_unc)
            self.x = recfunctions.drop_fields(results[0], drop_names, asrecarray = True)
        
        if type(classify)==str:
            self.y = results[1][classify]
            self.mode = REGRESSION
        elif callable(classify):
            self.y = classify(results[1])
            self.mode = CLASSIFICATION
        else:
            raise TypeError("unknown type for classify")
        
        if len(self.y.shape) > 1:
            raise PrimException("y is not a 1-d array")
        
        # store the remainder of the parameters
        self.paste_alpha = paste_alpha
        self.peel_alpha = peel_alpha
        self.mass_min = mass_min
        self.threshold = threshold 
        self.threshold_type = threshold_type
        self.obj_func = self._obj_functions[obj_function]
       
        # set the indices
        self.yi = np.arange(0, self.y.shape[0])
       
        # how many data points do we have
        self.n = self.y.shape[0]
        
        # how many cases of interest do we have?
        self.t_coi = self.determine_coi(self.yi)
        
        # initial box that contains all data
        self.box_init = self.make_box(self.x)
    
        # make a list in which the identified boxes can be put
        self.boxes = []
        
        self._update_yi_remaining()
    
    def perform_pca(self, subsets=None, exclude=set()):
        '''
        
        WARNING:: code still needs to be tested!!!
        
        Pre-process the data by performing a pca based rotation on it. 
        This effectively turns the algorithm into PCA-PRIM as described
        in the envsoft paper
        
        :param subsets: optional kwarg, expects a dictionary with group name 
                        as key and a list of uncertainty names as values. 
                        If this is used, a constrained PCA-PRIM is executed
                        **note:** the list of uncertainties should not 
                        contain categorical uncertainties. 
        :param exclude: optional kwarg, the uncertainties that should be 
                        excluded from the PCA.
        
        '''
        
        #transform experiments to numpy array
        dtypes = self.x.dtype.fields
        object_dtypes = [key for key, value in dtypes.items() if value[0]==np.dtype(object)]
        
        #get experiments of interest
        # TODO this assumes binary classification!!!!!!!
        assert(self.mode==CLASSIFICATION)
        logical = self.y>=self.threshold
        
        # if no subsets are provided all uncertainties with non dtype object are
        # in the same subset, the name of this is r, for rotation
        if not subsets:
            subsets = {"r":[key for key, value in dtypes.items() if value[0].name!=np.dtype(object)]}
        
        # remove uncertainties that are in exclude and check whether 
        # uncertainties occur in more then one subset
        seen = set()
        for key, value in subsets.items():
            value = set(value) - set(exclude)

            subsets[key] = list(value)
            if (seen & value):
                raise EMAError("uncertainty occurs in more then one subset")
            else:
                seen = seen | set(value)
        
        #prepare the dtypes for the new rotated experiments recarray
        new_dtypes = []
        for key, value in subsets.items():
            self._assert_dtypes(value, dtypes)
            
            # the names of the rotated columns are based on the group name 
            # and an index
            [new_dtypes.append(("%s_%s" % (key, i), float)) for i in range(len(value))]
        
        #add the uncertainties with object dtypes to the end
        included_object_dtypes = set(object_dtypes)-set(exclude)
        [new_dtypes.append((name, object)) for name in included_object_dtypes ]
        
        #make a new empty recarray
        rotated_experiments = np.recarray((self.x.shape[0],),dtype=new_dtypes)
        
        #put the uncertainties with object dtypes already into the new recarray 
        for name in included_object_dtypes :
            rotated_experiments[name] = self.x[name]
        
        #iterate over the subsets, rotate them, and put them into the new recarray
        shape = 0
        for key, value in subsets.items():
            shape += len(value) 
        rotation_matrix = np.zeros((shape,shape))
        column_names = []
        row_names = []
        
        j = 0
        for key, value in subsets.items():
            data = self._rotate_subset(value, self.x, logical)
            subset_rotation_matrix, subset_experiments = data 
            rotation_matrix[j:j+len(value), j:j+len(value)] = subset_rotation_matrix
            [row_names.append(entry) for entry in value]
            j += len(value)
            
            for i in range(len(value)):
                name = "%s_%s" % (key, i)
                rotated_experiments[name] = subset_experiments[:,i]
                [column_names.append(name)]
        
        self.rotation_matrix = rotation_matrix
        self.column_names = column_names
        self.row_names = row_names
        
        self.x = np.ma.array(rotated_experiments)
        self.box_init = self.make_box(self.x)
    
    def find_box(self):
        '''
        
        Execute one iteration of the PRIM algorithm. That is, find one
        box, starting from the current state of Prim. 
        
        
        '''
        # set the indices
        self._update_yi_remaining()
        
        # make boxes already found immutable 
        for box in self.boxes:
            box._frozen = True
        
        if self.yi_remaining.shape[0] == 0:
            info("no data remaining")
            return
        
        # log how much data and how many coi are remaining
        info(self.message.format(self.yi_remaining.shape[0],
                                 self.determine_coi(self.yi_remaining)))
        
        # make a new box that contains all the remaining data points
        box = PrimBox(self, self.box_init, self.yi_remaining[:])
        
        #  perform peeling phase
        box = self._peel(box)
        debug("peeling completed")

        # perform pasting phase        
        box = self._paste(box)
        debug("pasting completed")
        
        message = "mean: {0}, mass: {1}, coverage: {2}, density: {3} restricted_dimensions: {4}"
        message = message.format(box.mean,
                                 box.mass,
                                 box.coverage,
                                 box.density,
                                 box.res_dim)

        if (self.threshold_type==ABOVE) &\
           (box.mean >= self.threshold):
            info(message)
            self.boxes.append(box)
            return box
        elif (self.threshold_type==BELOW) &\
           (box.mean <= self.threshold):
            info(message)
            self.boxes.append(box)
            return box
        else:
            # make a dump box
            info('box does not meet threshold criteria, value is {}, returning dump box'.format(box.mean))
            box = PrimBox(self, self.box_init, self.yi_remaining[:])
            self.boxes.append(box)
            return box

    def determine_coi(self, indices):
        '''
        
        Given a set of indices on y, how many cases of interest are there in 
        this set.
        
        :param indices: a valid index for y
        :raises: ValueError if threshold_type is not either ABOVE or BELOW
        :returns: the nr. of cases of interest.
        
        '''
        
        y = self.y[indices]
        
        if self.threshold_type == ABOVE:
            coi = y[y >= self.threshold].shape[0]
        elif self.threshold_type == BELOW:
            coi = y[y <= self.threshold].shape[0]
        else:
            raise ValueError("threshold type is not one of ABOVE or BELOW")
        
        return coi
    
    def determine_nr_restricted_dims(self, box_lims):
        '''
        
        determine the number of restriced dimensions of a box given
        compared to the inital box that contains all the data
        
        :param box_lims: 
        
        '''
    
        return self.determine_restricted_dims(box_lims).shape[0]
    
    def determine_restricted_dims(self, box_lims):
        '''
        
        determine which dimensions of the given box are restricted compared 
        to compared to the initial box that contains all the data
        
        :param box_lims: 
        
        '''
    
        logical = _compare(self.box_init, box_lims)
        u = np.asarray(recfunctions.get_names(box_lims.dtype), 
                       dtype=object)
        dims = u[logical==False]
        return dims
    
    def make_box(self, x):
        '''
        Make a box that encompasses all the data
        
        :param x: a structured array
        
        '''
        
        box = np.zeros((2, ), x.dtype)
        
        names = recfunctions.get_names(x.dtype)
        
        for name in names:
            dtype = x.dtype.fields.get(name)[0] 
            values = x[name]
            
            if dtype == 'object':
                try:
                    if type(values)==np.ma.MaskedArray:
                        values = values.compressed()
                    values = set(values) 
                    box[name][:] = values
                except TypeError as e:
                    ema_logging.warning("{} has unhashable values".format(name))
                    raise e
            else:
                box[name][0] = np.min(values, axis=0) 
                box[name][1] = np.max(values, axis=0)    
        return box  
 
    def write_boxes_to_stdout(self):
        '''
        
        Write the stats and box limits of the identified boxes to standard 
        out. It will  write all the box lims and the inital box as rest box. 
        The uncertainties will be sorted based on how restricted they are
        in the first box. 
        
        '''
        boxes = self.boxes[:]
        if not np.all(_compare(boxes[-1].box_lims[-1], self.box_init)):
            self._update_yi_remaining()
            box = PrimBox(self, 
                          self.box_init, 
                          self.yi_remaining[:])
            boxes.append(box)
        nr_boxes = len(boxes)
            
        # statistics
        columns = self.boxes[0].peeling_trajectory.columns
        index = ["box {}".format(i+1) for i in range(nr_boxes-1)]
        index.append('rest')
        stats = pd.DataFrame(np.zeros((nr_boxes, len(columns))),
                             index=index,
                             columns=columns)
        for i, box in enumerate(boxes):
            box_stats = box.peeling_trajectory.ix[box._cur_box]
            stats.ix[i] = box_stats
        print(stats)
        print()
        
        # individual boxes
        lims, uncs = self._get_sorted_box_lims()

        dtype = float
        for value in lims[0].dtype.fields.values():
            if value[0] == object:
                dtype = object
                break
                
        columns = pd.MultiIndex.from_product([index,
                                              ['min', 'max',]])
        box_lim = pd.DataFrame(np.zeros((len(uncs), nr_boxes*2)),
                               index=uncs,
                               dtype=dtype,
                               columns=columns)

        for i, box in enumerate(lims):
            for unc in uncs:
                values = box[unc][:]
                values = pd.Series(values, 
                                   index=['min','max'])
                box_lim.ix[unc][index[i]] = values
        print(box_lim)
        print()

        
    def show_boxes(self, together=True):
        '''
        
        visualize the boxes.
        
        :param together: if true, all boxes will be shown in a single figure,
                         if false boxes will be shown in individual figures
        :returns: a single figure instance when plotting all figures
                  together, a list of figures otherwise. 
        
        '''
        
        # get the sorted box lims
        box_lims, uncs = self._get_sorted_box_lims()

        # normalize the box lims
        # we don't need to show the last box, for this is the 
        # box_init, which is visualized by a grey area in this
        # plot.
        norm_box_lims =  [self._normalize(box_lim, uncs) for 
                                        box_lim in box_lims[0:-1]]
                        
        if together:
            fig, ax = _setup_figure(uncs)
            
            for i, u in enumerate(uncs):
                # we want to have the most restricted dimension
                # at the top of the figure
                xi = len(uncs) - i - 1
                
                for j, norm_box_lim in enumerate(norm_box_lims):
                    self._plot_unc(xi, i, j, norm_box_lim, box_lims[j], u, ax)
           
            plt.tight_layout()
            return fig
        else:
            figs = []
            for j, norm_box_lim in enumerate(norm_box_lims):
                fig, ax = _setup_figure(uncs)
                figs.append(fig)
                for i, u in enumerate(uncs):
                    xi = len(uncs) - i - 1
                    self._plot_unc(xi, i, j, norm_box_lim, box_lims[j], u, ax)
        
                plt.tight_layout()
            return figs
   
    def _plot_unc(self, xi, i, j, norm_box_lim, box_lim, u, ax):
        '''
        
        :param xi: the row at which to plot
        :param i: the uncertainty being plotted
        :param j: the box being plotted
        :param u: the uncertainty being plotted:
        :param ax: the ax on which to plot
        
        '''

        dtype = self.box_init[u].dtype
            
        y = xi-j*0.1
        
        if dtype == object:
            elements = sorted(list(self.box_init[u][0]))
            max_value = (len(elements)-1)
            box_lim = box_lim[u][0]
            x = [elements.index(entry) for entry in 
                 box_lim]
            x = [entry/max_value for entry in x]
            y = [y] * len(x)
            
            ax.scatter(x,y,  edgecolor=COLOR_LIST[j],
                       facecolor=COLOR_LIST[j])
            
        else:
            ax.plot(norm_box_lim[i], (y, y),
                    COLOR_LIST[j])
   
    def _get_sorted_box_lims(self):
        
        # determine the uncertainties that are being restricted
        # in one or more boxes
        unc = set()
        for box in self.boxes:
            us  = self.determine_restricted_dims(box.box_lim).tolist()
            unc = unc.union(us)
        unc = np.asarray(list(unc))

        # normalize the range for the first box
        box_lim = self.boxes[0].box_lim
        nbl = self._normalize(box_lim, unc)
        box_size = nbl[:,1]-nbl[:,0]
        
        # sort the uncertainties based on the normalized size of the 
        # restricted dimensions
        unc = unc[np.argsort(box_size)]
        box_lims = [box.box_lim for box in self.boxes]

        if not np.all(_compare(box_lims[-1], self.box_init)):
            box_lims.append(self.box_init)
        
        return box_lims, unc

    def _normalize(self, box_lim, unc):
        
        # normalize the range for the first box
        norm_box_lim = np.zeros((len(unc), box_lim.shape[0]))
        
        for i, u in enumerate(unc):
            dtype = box_lim.dtype.fields[u][0]
            if dtype ==np.dtype(object):
                nu = len(box_lim[u][0])/ len(self.box_init[u][0])
                nl = 0
            else:
                lower, upper = box_lim[u]
                dif = (self.box_init[u][1]-self.box_init[u][0])
                a = 1/dif
                b = -1 * self.box_init[u][0] / dif
                nl = a * lower + b
                nu = a * upper + b
            norm_box_lim[i, :] = nl, nu
        return norm_box_lim
   
    def _update_yi_remaining(self):
        '''
        
        Update yi_remaining in light of the state of the boxes associated
        with this prim instance.
        
        '''
        
        # set the indices
        logical = np.ones(self.yi.shape[0],dtype=np.bool )
        for box in self.boxes:
            logical[box.yi] = False
        self.yi_remaining = self.yi[logical]
    
    def _peel(self, box):
        '''
        
        Executes the peeling phase of the PRIM algorithm. Delegates peeling
        to data type specific helper methods.

        :param box: box limits
        
        '''
    
        mass_old = box.yi.shape[0]/self.n

        x = self.x[box.yi]
       
        #identify all possible peels
        possible_peels = []
        for entry in x.dtype.descr:
            u = entry[0]
            dtype = x.dtype.fields.get(u)[0].name
            peels = self._peels[dtype](self, box, u, x)
            [possible_peels.append(entry) for entry in peels] 
        if not possible_peels:
            # there is no peel identified, so return box
            return box

        # determine the scores for each peel in order
        # to identify the next candidate box
        scores = []
        for entry in possible_peels:
            i, box_lim = entry
            obj = self.obj_func(self, self.y[box.yi],  self.y[i])
            non_res_dim = len(x.dtype.descr)-\
                          self.determine_nr_restricted_dims(box_lim)
            score = (obj, non_res_dim, box_lim, i)
            scores.append(score)

        scores.sort(key=itemgetter(0,1), reverse=True)
        entry = scores[0]
        
        
        obj_score = entry[0]
        box_new, indices = entry[2:]
        
        mass_new = self.y[indices].shape[0]/self.n
       
        if (mass_new >= self.mass_min) &\
           (mass_new < mass_old)&\
           (obj_score>0):
            box.update(box_new, indices)
            return self._peel(box)
        else:
            #else return received box
            return box
    
    
    def _real_peel(self, box, u, x):
        '''
        
        returns two candidate new boxes, peel along upper and lower dimension
        
        :param box: a PrimBox instance
        :param u: the uncertainty for which to peel
        :returns: two box lims and the associated indices
        
        '''

        peels = []
        for direction in ['upper', 'lower']:
            
            if not np.any(np.isnan(x[u])):
                peel_alpha = self.peel_alpha
            
                i=0
                if direction=='upper':
                    peel_alpha = 1-self.peel_alpha
                    i=1
                
                box_peel = get_quantile(x[u], peel_alpha)
                if direction=='lower':
                    logical = x[u] >= box_peel
                    indices = box.yi[logical]
                if direction=='upper':
                    logical = x[u] <= box_peel
                    indices = box.yi[logical]
                temp_box = copy.deepcopy(box.box_lims[-1])
                temp_box[u][i] = box_peel
                peels.append((indices, temp_box))
            else:
                return []
    
        return peels
    
    def _discrete_peel(self, box, u, x):
        '''
        
        returns two candidate new boxes, peel along upper and lower dimension
        
        :param box: a PrimBox instance
        :param u: the uncertainty for which to peel
        :returns: two box lims and the associated indices

        
        '''

        peels = []
        for direction in ['upper', 'lower']:
            peel_alpha = self.peel_alpha
        
            i=0
            if direction=='upper':
                peel_alpha = 1-self.peel_alpha
                i=1
            
            box_peel = get_quantile(x[u], peel_alpha)
            box_peel = int(box_peel)

            # determine logical associated with peel value            
            if direction=='lower':
                if box_peel == box.box_lims[-1][u][i]:
                    logical = (x[u] > box.box_lims[-1][u][i]) &\
                              (x[u] <= box.box_lims[-1][u][i+1])
                else:
                    logical = (x[u] >= box_peel) &\
                              (x[u] <= box.box_lims[-1][u][i+1])
            if direction=='upper':
                if box_peel == box.box_lims[-1][u][i]:
                    logical = (x[u] < box.box_lims[-1][u][i]) &\
                              (x[u] >= box.box_lims[-1][u][i-1])
                else:
                    logical = (x[u] <= box_peel) &\
                              (x[u] >= box.box_lims[-1][u][i-1])

            # determine value of new limit given logical
            if x[logical].shape[0] == 0:
                if direction == 'upper':
                    new_limit = np.max(x[u])
                else:
                    new_limit = np.min(x[u])
            else:
                if direction =='upper':
                    new_limit = np.max(x[u][logical])
                else:
                    new_limit = np.min(x[u][logical])            
            
            indices= box.yi[logical] 
            temp_box = copy.deepcopy(box.box_lims[-1])
            temp_box[u][i] = new_limit
            peels.append((indices, temp_box))
    
        return peels
    
    def _categorical_peel(self, box, u, x):
        '''
        
        returns candidate new boxes for each possible removal of a single 
        category. So. if the box[u] is a categorical variable with 4 
        categories, this method will return 4 boxes. 
        
        :param box: a PrimBox instance
        :param u: the uncertainty for which to peel
        :returns: box lims and the associated indices
        
        '''
        entries = box.box_lims[-1][u][0]
        
        if len(entries) > 1:
            peels = []
            for entry in entries:
                temp_box = np.copy(box.box_lims[-1])
                peel = copy.deepcopy(entries)
                peel.discard(entry)
                temp_box[u][:] = peel
                
                if type(list(entries)[0]) not in (str, float, int):
                    bools = []                
                    for element in list(x[u]):
                        if element != entry:
                            bools.append(True)
                        else:
                            bools.append(False)
                    logical = np.asarray(bools, dtype=bool)
                else:
                    logical = x[u] != entry
                indices = box.yi[logical]
                peels.append((indices,  temp_box))
            return peels
        else:
            # no peels possible, return empty list
            return []

    def _paste(self, box):
        '''
        
        Executes the pasting phase of the PRIM. Delegates pasting to data 
        type specific helper methods.
        
     
        '''
        
        x = self.x[self.yi_remaining]
        
        mass_old = box.yi.shape[0]/self.n
        
        res_dim = self.determine_restricted_dims(box.box_lims[-1])
        
        possible_pastes = []
        for u in res_dim:
            debug("pasting "+u)
            dtype = self.x.dtype.fields.get(u)[0].name
            pastes = self._pastes[dtype](self, box, u)
            [possible_pastes.append(entry) for entry in pastes] 
        if not possible_pastes:
            # there is no peel identified, so return box
            return box
    
        # determine the scores for each peel in order
        # to identify the next candidate box
        scores = []
        for entry in possible_pastes:
            i, box_lim = entry
            obj = self.obj_func(self, self.y[box.yi],  self.y[i])
            non_res_dim = len(x.dtype.descr)-\
                          self.determine_nr_restricted_dims(box_lim)
            score = (obj, non_res_dim, box_lim, i)
            scores.append(score)

        scores.sort(key=itemgetter(0,1), reverse=True)
        entry = scores[0]
        box_new, indices = entry[2:]
        mass_new = self.y[indices].shape[0]/self.n
        
        mean_old = np.mean(self.y[box.yi])
        mean_new = np.mean(self.y[indices])
        
        if (mass_new >= self.mass_min) &\
           (mass_new > mass_old) &\
           (mean_old <= mean_new):
            box.update(box_new, indices)
            return self._paste(box)
        else:
            #else return received box
            return box

    def _real_paste(self, box, u):
        '''
        
        returns two candidate new boxes, pasted along upper and lower 
        dimension
        
        :param box: a PrimBox instance
        :param u: the uncertainty for which to paste
        :returns: two box lims and the associated indices
       
        '''

        pastes = []
        for i, direction in enumerate(['lower', 'upper']):
            box_paste = np.copy(box.box_lims[-1])
            paste_box = np.copy(box.box_lims[-1]) # box containing data candidate for pasting
            
            if direction == 'upper':
                paste_box[u][0] = paste_box[u][1]
                paste_box[u][1] = self.box_init[u][1]
                indices = _in_box(self.x[self.yi_remaining], paste_box)
                data = self.x[self.yi_remaining][indices][u]
                
                paste_value = self.box_init[u][i]
                if data.shape[0] > 0:
                    paste_value = get_quantile(data, self.paste_alpha)
                    
                assert paste_value >= box.box_lims[-1][u][i]
                    
            elif direction == 'lower':
                paste_box[u][0] = self.box_init[u][0]
                paste_box[u][1] = box_paste[u][0]
                
                indices = _in_box(self.x[self.yi_remaining], paste_box)
                data = self.x[self.yi_remaining][indices][u]
                
                paste_value = self.box_init[u][i]
                if data.shape[0] > 0:
                    paste_value = get_quantile(data, 1-self.paste_alpha)
           
                if not paste_value <= box.box_lims[-1][u][i]:
                    print("{}, {}".format(paste_value, box.box_lims[-1][u][i]))
            
            
            dtype = box_paste.dtype.fields[u][0]
            if dtype==np.int32:
                paste_value = np.int(paste_value)
            
            box_paste[u][i] = paste_value
            indices = _in_box(self.x[self.yi_remaining], box_paste)
            indices = self.yi_remaining[indices]
            
            pastes.append((indices, box_paste))
    
        return pastes        
            
    def _categorical_paste(self, box, u):
        '''
        
        Return a list of pastes, equal to the number of classes currently
        not on the box lim. 
        
        :param box: a PrimBox instance
        :param u: the uncertainty for which to paste
        :returns: a list of indices and box lims 
        
        
        '''
        box_lim = box.box_lims[-1]
        
        c_in_b = box_lim[u][0]
        c_t = self.box_init[u][0]
        
        if len(c_in_b) < len(c_t):
            pastes = []
            possible_cs = c_t - c_in_b
            for entry in possible_cs:
                box_paste = np.copy(box_lim)
                paste = copy.deepcopy(c_in_b)
                paste.add(entry)
                box_paste[u][:] = paste
                indices = _in_box(self.x[self.yi_remaining], box_paste)
                indices = self.yi_remaining[indices]
                pastes.append((indices, box_paste))
            return pastes
        else:
            # no pastes possible, return empty list
            return []
    
    def _default_obj_func(self, y_old, y_new):
        r'''
        the default objective function used by prim, instead of the original
        objective function, This function can cope with continuous, integer, 
        and categorical uncertainties. The basic idea is that the gain in mean
        is divided by the loss in mass. 
        
        .. math::
            
            obj = \frac
                 {\text{ave} [y_{i}\mid x_{i}\in{B-b}] - \text{ave} [y\mid x\in{B}]}
                 {|n(y_{i})-n(y)|}
        
        where :math:`B-b` is the set of candidate new boxes, :math:`B` 
        the old box and :math:`y` are the y values belonging to the old 
        box. :math:`n(y_{i})` and :math:`n(y)` are the cardinality of 
        :math:`y_{i}` and :math:`y` respectively. So, this objective 
        function looks for the difference between  the mean of the old 
        box and the new box, divided by the change in the  number of 
        data points in the box. This objective function offsets a problem 
        in case of categorical data where the normal objective function often 
        results in boxes mainly based on the categorical data.  
        
        '''
        mean_old = np.mean(y_old)
        
        if y_new.shape[0]>0:
            mean_new = np.mean(y_new)
        else:
            mean_new = 0
            
        obj = 0
        if mean_old != mean_new:
            if y_old.shape[0] > y_new.shape[0]:
                obj = (mean_new-mean_old)/(y_old.shape[0]-y_new.shape[0])
            elif y_old.shape[0] < y_new.shape[0]:
                obj = (mean_new-mean_old)/(y_new.shape[0]-y_old.shape[0])
            else:
                raise PrimException('''mean is different {} vs {}, while shape is the same,
                                       this cannot be the case'''.format(mean_old, mean_new))
        return obj
    
    def _original_obj_fund(self, y_old, y_new):
        ''' The original objective function: the mean of the data inside the box'''
        
        if y_new.shape[0]>0:
            return np.mean(y_new)
        else:
            return -1    

    def _assert_dtypes(self, keys, dtypes):
        '''
        helper fucntion that checks whether none of the provided keys has
        a dtype object as value.
        '''
        
        for key in keys:
            if dtypes[key][0] == np.dtype(object):
                raise EMAError("%s has dtype object and can thus not be rotated" %key)
        return True

    def _rotate_subset(self, value, orig_experiments, logical): 
        '''
        rotate a subset
        
        :param value:
        :param orig_experiment:
        :param logical:
        
        '''
        list_dtypes = [(name, "<f8") for name in value]
        
        #cast everything to float
        drop_names = set(recfunctions.get_names(orig_experiments.dtype)) -set(value)
        orig_subset = recfunctions.drop_fields(orig_experiments, drop_names, asrecarray=True)
        subset_experiments = orig_subset.astype(list_dtypes).view('<f8').reshape(orig_experiments.shape[0], len(value))
 
        #normalize the data
        mean = np.mean(subset_experiments,axis=0)
        std = np.std(subset_experiments, axis=0)
        std[std==0] = 1 #in order to avoid a devision by zero
        subset_experiments = (subset_experiments - mean)/std
        
        #get the experiments of interest
        experiments_of_interest = subset_experiments[logical]
        
        #determine the rotation
        rotation_matrix =  self._determine_rotation(experiments_of_interest)
        
        #apply the rotation
        subset_experiments = np.dot(subset_experiments,rotation_matrix)
        return rotation_matrix, subset_experiments

    def _determine_rotation(self, experiments):
        '''
        Determine the rotation for the specified experiments
        
        :param experiments:
        
        '''
        covariance = np.cov(experiments.T)
        
        eigen_vals, eigen_vectors = np.linalg.eig(covariance)
    
        indices = np.argsort(eigen_vals)
        indices = indices[::-1]
        eigen_vectors = eigen_vectors[:,indices]
        eigen_vals = eigen_vals[indices]
        
        #make the eigen vectors unit length
        for i in range(eigen_vectors.shape[1]):
            eigen_vectors[:,i] / np.linalg.norm(eigen_vectors[:,i]) * np.sqrt(eigen_vals[i])
            
        return eigen_vectors

    _peels = {'object': _categorical_peel,
              'int32': _discrete_peel,
			  'int36': _discrete_peel,
              'float64': _real_peel}

    _pastes = {'object': _categorical_paste,
               'int32': _real_paste,
			   'int32': _real_paste,
               'float64': _real_paste}

    # dict with the various objective functions available
    _obj_functions = {DEFAULT : _default_obj_func,
                      ORIGINAL: _original_obj_fund}    <|MERGE_RESOLUTION|>--- conflicted
+++ resolved
@@ -70,8 +70,6 @@
 
 
     return value
-
-<<<<<<< HEAD
 
 def _compare(a, b):
     '''compare two boxes, for each dimension return True if the
@@ -85,8 +83,6 @@
                     (a[name][1] == b[name][1])
     return logical
 
-=======
->>>>>>> 36dcd3b1
 
 def _setup_figure(uncs):
     '''
